<!-- START doctoc generated TOC please keep comment here to allow auto update -->
<!-- DON'T EDIT THIS SECTION, INSTEAD RE-RUN doctoc TO UPDATE -->
## Table of Contents

- [ha-mqtt-discoverable](#ha-mqtt-discoverable)
  - [Installing](#installing)
    - [Python](#python)
    - [Docker](#docker)
  - [Contributing](#contributing)
  - [Supported Types](#supported-types)
    - [Binary Sensors](#binary-sensors)
      - [Usage](#usage)
    - [Devices](#devices)
      - [Usage](#usage-1)
  - [Scripts Provided](#scripts-provided)
    - [`hmd`](#hmd)
    - [`hmd create binary sensor`](#hmd-create-binary-sensor)
    - [`hmd create device`](#hmd-create-device)
  - [Contributors](#contributors)

<!-- END doctoc generated TOC please keep comment here to allow auto update -->

# ha-mqtt-discoverable

A python 3 module that takes advantage of HA(Home Assistant('s MQTT discovery protocol to create sensors without having to define anything on the HA side.

Using MQTT discoverable devices lets us add new sensors and devices to HA without having to restart HA. This module includes scripts to make it easy to create discoverable devices from the command line if you don't want to bother writing python.

## Installing

### Python

`pip install ha-mqtt-discoverable` if you want to use it in your python scripts. This will also install the `hmd` utility scripts.

### Docker

If all you want to do is use the command line tools, the simplest way is to use them with `docker` or `nerdctl`. It won't interfere with your system python and potentially cause you issues there. You can use the [unixorn/ha-mqtt-discoverable](https://hub.docker.com/repository/docker/unixorn/ha-mqtt-discoverable) image on dockerhub directly, but if you add `$reporoot/bin` to your `$PATH`, the `hmd` script in there will automatically run the command line tools inside a docker container with `docker` or `nerdctl`, depending on what it finds in your `$PATH`.

<<<<<<< HEAD
## Supported entities
The following Home Assistant entities are currently implemented:
=======
## Contributing

Please run `black` on your code before submitting. There are `git` hooks already configured to run `black` every commit, you can run `./hooks/autohook install` to enable them.

## Supported Types
>>>>>>> d3947513

- Sensor
- Binary sensor

### Binary sensor

#### Usage

The following example creates a binary sensor and sets its state:

```py
from ha_mqtt_discoverable import Settings
from ha_mqtt_discoverable.sensors import BinarySensor, BinarySensorInfo


# Configure the required parameters for the MQTT broker
mqtt_settings = Settings.MQTT(host="localhost")
# Information about the sensor
sensor_info = BinarySensorInfo(name="MySensor", device_class="motion")

settings = Settings(mqtt=mqtt_settings, sensor=sensor_info)
# Instantiate the sensor
mysensor = BinarySensor(settings)

# Change the state of the sensor, publishing an MQTT message that gets picked up by HA
mysensor.on()
mysensor.off()

```

## Device
From the [Home Assistant documentation](https://developers.home-assistant.io/docs/device_registry_index):
> A device is a special entity in Home Assistant that is represented by one or more entities.
A device is automatically created when an entity defines its `device` property. 
A device will be matched up with an existing device via supplied identifiers or connections, like serial numbers or MAC addresses.

#### Usage

The following example create a device, by associating multiple sensors to the same `DeviceInfo` instance.

```py
from ha_mqtt_discoverable import Settings, DeviceInfo
from ha_mqtt_discoverable.sensors import BinarySensor, BinarySensorInfo

# Configure the required parameters for the MQTT broker
mqtt_settings = Settings.MQTT(host="localhost")

# Define the device. At least one of `identifiers` or `connections` must be supplied
device_info = DeviceInfo(name="My device", identifiers="device_id")

# Associate the sensor with the device via the `device` parameter
# `unique_id` must also be set, otherwise Home Assistant will not display the device in the UI
motion_sensor_info = BinarySensorInfo(name="My motion sensor", device_class="motion", unique_id="my_motion_sensor", device=device_info)

motion_settings = Settings(mqtt=mqtt_settings, sensor=sensor_info)
# Instantiate the sensor
motion_sensor = BinarySensor(motion_settings)

# Change the state of the sensor, publishing an MQTT message that gets picked up by HA
motion_sensor.on()

# An additional sensor can be added to the same device, by re-using the DeviceInfo instance previously defined
door_sensor_info = BinarySensorInfo(name="My door sensor", device_class="door", unique_id="my_door_sensor", device=device_info)
door_settings = Settings(mqtt=mqtt_settings, sensor=door_sensor_info)

# Instantiate the sensor
door_sensor = BinarySensor(settings)

# Change the state of the sensor, publishing an MQTT message that gets picked up by HA
door_sensor.on()

# The two sensors should be visible inside Home Assistant under the device `My device`
```

## Scripts Provided

The `ha_mqtt_discoverable` module also installs the following helper scripts you can use in your own shell scripts.

### `hmd`

Uses the [gitlike-commands](https://github.com/unixorn/gitlike-commands/) module to find and execute `hmd` subcommands. Allows you to run `hmd create binary sensor` and `hmd` will find and run `hmd-create-binary-sensor` and pass it all the command line options.

### `hmd create binary sensor`

Create/Update a binary sensor and set its state.

Usage: `hmd create binary sensor --device-name mfsmaster --device-id 8675309 --mqtt-user HASS_MQTT_USER --mqtt-password HASS_MQTT_PASSWORD --client-name inquisition --mqtt-server mqtt.unixorn.net --metric-name tamper --device-class motion --state off`

### `hmd create device`

Create/Update a device and set the state of multiple metrics on it.

Usage: `hmd create device --device-name coyote --device-id 8675309 --mqtt-user HASS_MQTT_USER --mqtt-password HASS_MQTT_PASSWORD --mqtt-server mqtt.example.com --model 'Rocket Skates' --manufacturer 'Acme Products' --metric-data '{"name":"Left Rocket Skate","value":93}' --metric-data '{"name":"Right Rocket Skate","value":155}' --unique-id 'hmd-26536'`

## Contributors

<a href="https://github.com/unixorn/ha-mqtt-discovery/graphs/contributors">
  <img src="https://contributors-img.web.app/image?repo=unixorn/ha-mqtt-discovery" />
</a>

Made with [contributors-img](https://contributors-img.web.app).<|MERGE_RESOLUTION|>--- conflicted
+++ resolved
@@ -36,16 +36,8 @@
 
 If all you want to do is use the command line tools, the simplest way is to use them with `docker` or `nerdctl`. It won't interfere with your system python and potentially cause you issues there. You can use the [unixorn/ha-mqtt-discoverable](https://hub.docker.com/repository/docker/unixorn/ha-mqtt-discoverable) image on dockerhub directly, but if you add `$reporoot/bin` to your `$PATH`, the `hmd` script in there will automatically run the command line tools inside a docker container with `docker` or `nerdctl`, depending on what it finds in your `$PATH`.
 
-<<<<<<< HEAD
 ## Supported entities
 The following Home Assistant entities are currently implemented:
-=======
-## Contributing
-
-Please run `black` on your code before submitting. There are `git` hooks already configured to run `black` every commit, you can run `./hooks/autohook install` to enable them.
-
-## Supported Types
->>>>>>> d3947513
 
 - Sensor
 - Binary sensor
@@ -120,6 +112,10 @@
 # The two sensors should be visible inside Home Assistant under the device `My device`
 ```
 
+## Contributing
+
+Please run `black` on your code before submitting. There are `git` hooks already configured to run `black` every commit, you can run `./hooks/autohook.sh install` to enable them.
+
 ## Scripts Provided
 
 The `ha_mqtt_discoverable` module also installs the following helper scripts you can use in your own shell scripts.
